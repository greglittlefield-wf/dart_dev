--- conflicted
+++ resolved
@@ -48,6 +48,7 @@
   args.add(html ? '--html' : '--no-html');
   TaskProcess process =
       new TaskProcess('pub', args, workingDirectory: projectPath);
+
   await process.done;
   return (await process.exitCode) == 0;
 }
@@ -88,7 +89,6 @@
       File lcov = new File('$projectWithDartFile/coverage/coverage.lcov');
       expect(lcov.existsSync(), isTrue);
     }, timeout: new Timeout(new Duration(seconds: 90)));
-<<<<<<< HEAD
 
     test('should generate coverage for Functional tests', () async {
       expect(await runCoverage(projectWithFunctionalTests, functional: true),
@@ -97,8 +97,6 @@
           new File('$projectWithFunctionalTests/coverage/coverage.lcov');
       expect(lcov.existsSync(), isTrue);
     }, timeout: new Timeout(new Duration(seconds: 300)));
-=======
->>>>>>> 36abba7a
 
 //    TODO: Will need to mock out the `genhtml` command as well.
 //    test('should not fail if "lcov" is installed and --html is set', () async {
